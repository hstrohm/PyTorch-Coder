# Copyright 2021 The TF-Coder Authors.
#
# Licensed under the Apache License, Version 2.0 (the "License");
# you may not use this file except in compliance with the License.
# You may obtain a copy of the License at
#
#     http://www.apache.org/licenses/LICENSE-2.0
#
# Unless required by applicable law or agreed to in writing, software
# distributed under the License is distributed on an "AS IS" BASIS,
# WITHOUT WARRANTIES OR CONDITIONS OF ANY KIND, either express or implied.
# See the License for the specific language governing permissions and
# limitations under the License.

# Lint as: python3
"""Functions and arguments used in the TF-Coder project."""

import ast
import collections

import torch      #tensorflow -> pytorch
from pytorch_coder import filter_group


FilterGroup = filter_group.FilterGroup


FunctionInfo = collections.namedtuple(
    'FunctionInfo',
    ['name', 'filter_group', 'weight'])


# Weights for leaf nodes in the AST.

# Constants given by the user.
PROVIDED_CONSTANT_WEIGHT = 7

# Ubiquitous constants: 0, 1, -1.
COMMON_CONSTANT_WEIGHT = 8

# A tf.constant() wrapper around an input primitive.
PRIMITIVE_INPUT_AS_TENSOR_WEIGHT = 9

# Int constants meant to be axis values, chosen based on input tensor ranks.
AXIS_CONSTANT_WEIGHT = 14

# Int constants obtained from input/output tensor shapes.
SHAPE_CONSTANT_WEIGHT = 24

# Weight of constructing a tuple with the output shape.
OUTPUT_SHAPE_TUPLE_WEIGHT = 32

# Input variable nodes (in1, in2, etc.).
INPUT_VARIABLE_WEIGHT = 8

# DTypes with weights to add to the pool of constants.
CONSTANT_DTYPES_AND_WEIGHTS = collections.OrderedDict([
    (torch.int32, 8),
    (torch.float32, 8),
    (torch.bool, 8),
    (torch.int64, 16),
])

# Used in value search for custom cast logic.
CAST_OPERATION_NAME = 'torch.type(dtype)'

# Used in value search to convert primitive inputs (e.g., 3) into scalar tensors
# (e.g., tf.constant(3)).
CONSTANT_OPERATION_NAME = 'tf.constant(value)'


# A list of FunctionInfo namedtuples, each describing one function usable by a
# program synthesizer. Each FunctionInfo's name contains the function name along
# with the names of the arguments for that function, in the order given in the
# function's signature. A function may appear multiple times with different
# lists of usable arguments. This list is ordered, so value search will try
# earlier functions before later ones.

# FunctionInfo name format: "tf.module.function(arg_1, arg_2, arg_3='value')"
# means call the function `tf.module.function` with varying inputs `arg_1` and
# `arg_2`, where `arg_3` is fixed and set to the literal constant `'value'`.
PY_FUNCTIONS = [
    FunctionInfo(name='torch.abs(input)',
                 filter_group=FilterGroup.PRIMITIVE_OR_TENSOR_1,
                 weight=40),
    FunctionInfo(name='torch.add(input, other)',
                 filter_group=FilterGroup.SAME_DTYPE_NUMERIC_BROADCASTABLE_2,
                 weight=28),
    #FunctionInfo(name='tf.add_n(inputs)',            #couldn't find equivalent
    #             filter_group=FilterGroup.SEQUENCE_1,
    #             weight=44),
    FunctionInfo(name='torch.argmax(input, dim)', #(input, dim, keepdim=False)
                 filter_group=FilterGroup.NUMERICTENSOR_AXIS_2,
                 weight=32),
    FunctionInfo(name='torch.argmin(input, dim)', #(input, dim=None, keepdim=False)
                 filter_group=FilterGroup.NUMERICTENSOR_AXIS_2,
                 weight=48),
    FunctionInfo(name='torch.argsort(input, dim=-1, descending=False)',
                 filter_group=FilterGroup.NUMERICTENSOR_AXIS_2,
                 weight=40),
    FunctionInfo(name=("torch.argsort(input)"),
                 filter_group=FilterGroup.NUMERICTENSOR_AXIS_2,
                 weight=48),
    FunctionInfo(name='torch.masked_fill(mask, value)',
                 filter_group=FilterGroup.TENSOR_BOOLTENSOR_2,
                 weight=28),
    FunctionInfo(name='torch.broadcast_to(input, shape)',
                 filter_group=FilterGroup.BROADCAST_TO_2,
                 weight=44),
    FunctionInfo(name=CAST_OPERATION_NAME,  # 'tf.cast(x, dtype)'.
                 filter_group=FilterGroup.CASTABLE_DTYPE_2,
                 weight=16),
    FunctionInfo(name='torch.clamp(input, min, max)',
                 filter_group=FilterGroup.CLIP_BY_VALUE_3,
                 weight=44),
    FunctionInfo(name='torch.cat(tensors, dim)',
                 filter_group=FilterGroup.TENSORSEQUENCE_AXIS_2,
                 weight=36),
    #FunctionInfo(name=CONSTANT_OPERATION_NAME,  # 'tf.constant(value)'.      #cannot find equivalent
    #             filter_group=FilterGroup.NOT_TENSOR_1,
    #             weight=23),  # Less weight than cast, accounting for the dtype.
    #FunctionInfo(name='tf.constant(value, dtype)',
    #             filter_group=FilterGroup.CASTABLE_DTYPE_2,
    #             weight=24),
    FunctionInfo(name='torch.div(input, other)',
                 filter_group=FilterGroup.SAME_DTYPE_NUMERIC_BROADCASTABLE_2,
                 weight=28),
    FunctionInfo(name='torch.eq(input, other)',
                 filter_group=FilterGroup.SAME_DTYPE_NUMERIC_BROADCASTABLE_2,
                 weight=24),
    FunctionInfo(name='torch.exp(input)',
                 filter_group=FilterGroup.FLOATTENSOR_1,
                 weight=52),
    FunctionInfo(name='torch.expand(sizes)',
                 filter_group=FilterGroup.EXPAND_DIMS_2,
                 weight=18),
    FunctionInfo(name='torch.eye(n)',
                 filter_group=FilterGroup.EYE_1,
                 weight=40),
    FunctionInfo(name='torch.eye(n,m)',
                 filter_group=FilterGroup.EYE_ROWS_COLS_2,
                 weight=60),
    FunctionInfo(name='torch.eye(num_rows, dtype)',
                 filter_group=FilterGroup.EYE_ROWS_DTYPE_2,
                 weight=48),
    FunctionInfo(name='torch.new_full(size, fill)',   #(obj) ^^^check if it should have torch. at the front
                 filter_group=FilterGroup.SHAPE_PRIMITIVE_2,
                 weight=40),
    FunctionInfo(name='torch.gather(input, dim, index)',
                 filter_group=FilterGroup.GATHER_2,
                 weight=24),
    #FunctionInfo(name='tf.gather(params, indices, axis, batch_dims)',
    #             filter_group=FilterGroup.GATHER_4,
    #             weight=48),
    #FunctionInfo(name='tf.gather_nd(params, indices)',
    #             filter_group=FilterGroup.GATHER_ND_2,
    #             weight=28),
    #FunctionInfo(name='tf.gather_nd(params, indices, batch_dims)',
    #             filter_group=FilterGroup.GATHER_ND_3,
    #             weight=48),
    FunctionInfo(name='torch.gt(input, other)',
                 filter_group=FilterGroup.SAME_DTYPE_NUMERIC_BROADCASTABLE_2,
                 weight=24),
    FunctionInfo(name='torch.ge(x, y)',
                 filter_group=FilterGroup.SAME_DTYPE_NUMERIC_BROADCASTABLE_2,
                 weight=32),
    FunctionInfo(name='torch.bincount(input)',
                 filter_group=FilterGroup.BINCOUNT_1,
                 weight=40),
    FunctionInfo(name='torch.ceil(input)',
                 filter_group=FilterGroup.FLOATTENSOR_1,
                 weight=44),
    FunctionInfo(name='torch.count_nonzero(input)',
                 filter_group=FilterGroup.NUMERICTENSOR_1,
                 weight=56),
    FunctionInfo(name='torch.count_nonzero(input, dim)',
                 filter_group=FilterGroup.NUMERICTENSOR_AXIS_2,
                 weight=56),
    FunctionInfo(name='torch.cumsum(input, dim)',
                 filter_group=FilterGroup.NUMERICTENSOR_AXIS_2,
                 weight=44),
<<<<<<< HEAD
    #FunctionInfo(name='tf.math.cumsum(x, axis, exclusive=True)',
    #             filter_group=FilterGroup.NUMERICTENSOR_AXIS_2,
    #             weight=48),
    #FunctionInfo(name='tf.math.divide_no_nan(x, y)',
    #             filter_group=FilterGroup.SAME_DTYPE_FLOAT_BROADCASTABLE_2,
    #             weight=52),
=======
    FunctionInfo(name='tf.math.cumsum(x, axis, exclusive=True)',
                 filter_group=FilterGroup.NUMERICTENSOR_AXIS_2,
                 weight=48),
    FunctionInfo(name='tf.math.divide_no_nan(x, y)',
                 filter_group=FilterGroup.SAME_DTYPE_FLOAT_BROADCASTABLE_2,
                 weight=52),
>>>>>>> 0fb61b3c
    FunctionInfo(name='torch.floor(input)',
                 filter_group=FilterGroup.FLOATTENSOR_1,
                 weight=44),
    FunctionInfo(name='torch.log(input)',
                 filter_group=FilterGroup.FLOATTENSOR_1,
                 weight=52),
    FunctionInfo(name='torch.neg(input)',
                 filter_group=FilterGroup.NUMERICTENSOR_1,
                 weight=48),
    FunctionInfo(name='torch.reciprocal(input)',
                 filter_group=FilterGroup.NUMERICTENSOR_1,
                 weight=52),
<<<<<<< HEAD
    #FunctionInfo(name='tf.math.reciprocal_no_nan(x)',
    #             filter_group=FilterGroup.NUMERICTENSOR_1,
    #             weight=60),
    FunctionInfo(name='tf.math.segment_max(data, segment_ids)',
=======
    #FunctionInfo(name='tf.math.reciprocal_no_nan(x)', # doesn't seem to be an equivalent
     #            filter_group=FilterGroup.NUMERICTENSOR_1,
      #           weight=60),
    """FunctionInfo(name='tf.math.segment_max(data, segment_ids)',
>>>>>>> 0fb61b3c
                 filter_group=FilterGroup.SEGMENT_OPERATION_2,
                 weight=40),
    FunctionInfo(name='tf.math.segment_mean(data, segment_ids)',
                 filter_group=FilterGroup.SEGMENT_OPERATION_2,
                 weight=56),
    FunctionInfo(name='tf.math.segment_min(data, segment_ids)',
                 filter_group=FilterGroup.SEGMENT_OPERATION_2,
                 weight=48),
    FunctionInfo(name='tf.math.segment_prod(data, segment_ids)',
                 filter_group=FilterGroup.SEGMENT_OPERATION_2,
                 weight=60),
    FunctionInfo(name='tf.math.segment_sum(data, segment_ids)',
                 filter_group=FilterGroup.SEGMENT_OPERATION_2,
                 weight=40),"""
   # FunctionInfo(name='tf.math.squared_difference(x, y)',   # no equivalent (could do (input - other)**2)
    #             filter_group=FilterGroup.SAME_DTYPE_NUMERIC_BROADCASTABLE_2,
     #            weight=52),
    FunctionInfo(name='torch.topk(input, k)',
                 filter_group=FilterGroup.TOP_K_2,
                 weight=48),
    """FunctionInfo(name=('tf.math.unsorted_segment_max(data, segment_ids, '
                       'num_segments)'),
                 filter_group=FilterGroup.UNSORTED_SEGMENT_OPERATION_3,
                 weight=40),
    FunctionInfo(name=('tf.math.unsorted_segment_mean(data, segment_ids, '
                       'num_segments)'),
                 filter_group=FilterGroup.UNSORTED_SEGMENT_OPERATION_3,
                 weight=56),
    FunctionInfo(name=('tf.math.unsorted_segment_min(data, segment_ids, '
                       'num_segments)'),
                 filter_group=FilterGroup.UNSORTED_SEGMENT_OPERATION_3,
                 weight=48),
    FunctionInfo(name=('tf.math.unsorted_segment_prod(data, segment_ids, '
                       'num_segments)'),
                 filter_group=FilterGroup.UNSORTED_SEGMENT_OPERATION_3,
                 weight=60),
    FunctionInfo(name=('tf.math.unsorted_segment_sum(data, segment_ids, '
                       'num_segments)'),
                 filter_group=FilterGroup.UNSORTED_SEGMENT_OPERATION_3,
                 weight=40),"""
    FunctionInfo(name='torch.matmul(input, other)',
                 filter_group=FilterGroup.MATMUL_2,
                 weight=24),
    FunctionInfo(name='torch.maximum(input, other)',
                 filter_group=FilterGroup.SAME_DTYPE_NUMERIC_BROADCASTABLE_2,
                 weight=24),
    FunctionInfo(name='torch.minimum(input, other)',
                 filter_group=FilterGroup.SAME_DTYPE_NUMERIC_BROADCASTABLE_2,
                 weight=32),
    FunctionInfo(name='torch.mul(input, other)',
                 filter_group=FilterGroup.SAME_DTYPE_NUMERIC_BROADCASTABLE_2,
                 weight=24),
    FunctionInfo(name='torch.ne(input, other)',
                 filter_group=FilterGroup.SAME_DTYPE_NUMERIC_BROADCASTABLE_2,
                 weight=44),
    FunctionInfo(name='torch.nn.functional.one_hot(tensor)', # doesn't seem the same as tf's
                 filter_group=FilterGroup.ONE_HOT_2,
                 weight=28),
    FunctionInfo(name='torch.ones(size)',
                 filter_group=FilterGroup.SHAPE_1,
                 weight=44),
    FunctionInfo(name='torch.ones_like(input)',
                 filter_group=FilterGroup.TENSOR_1,
                 weight=36),
    # also circular mode
    FunctionInfo(name="torch.nn.functional.pad(input, pad, mode='constant')",
                 filter_group=FilterGroup.PAD_2,
                 weight=40),
    FunctionInfo(name=("torch.nn.functional.pad(input, pad, mode='constant', value)",
                 filter_group=FilterGroup.PAD_3,
                 weight=52),
    FunctionInfo(name="torch.nn.functional.pad(input, pad, mode='reflect')",
                 filter_group=FilterGroup.PAD_2,
                 weight=60),
    FunctionInfo(name="torch.nn.functional.pad(input, pad, mode='replicate')",
                 filter_group=FilterGroup.PAD_2,
                 weight=60),
    FunctionInfo(name='torch.range(end)',
                 filter_group=FilterGroup.RANGE_1,
                 weight=28),
    FunctionInfo(name='torch.range(start, end, step)',
                 filter_group=FilterGroup.RANGE_3,
                 weight=56),
    # https://pytorch.org/docs/stable/torch.html#reduction-ops
    # lot more potential fcns there
    FunctionInfo(name='torch.any(input, dim)',
                 filter_group=FilterGroup.BOOLTENSOR_AXIS_2,
                 weight=40),
    FunctionInfo(name='torch.max(input)',
                 filter_group=FilterGroup.NUMERICTENSOR_1,
                 weight=24),
    FunctionInfo(name='torch.max(input, dim)',
                 filter_group=FilterGroup.NUMERICTENSOR_AXIS_2,
                 weight=24),
    FunctionInfo(name='torch.mean(input)',
                 filter_group=FilterGroup.NUMERICTENSOR_1,
                 weight=40),
    FunctionInfo(name='torch.mean(input, dim)',
                 filter_group=FilterGroup.NUMERICTENSOR_AXIS_2,
                 weight=40),
    FunctionInfo(name='torch.min(input)',
                 filter_group=FilterGroup.NUMERICTENSOR_1,
                 weight=40),
    FunctionInfo(name='torch.min(input, dim)',
                 filter_group=FilterGroup.NUMERICTENSOR_AXIS_2,
                 weight=40),
    FunctionInfo(name='torch.prod(input, dim)',
                 filter_group=FilterGroup.NUMERICTENSOR_AXIS_2,
                 weight=52),
    FunctionInfo(name='torch.sum(input)',
                 filter_group=FilterGroup.NUMERICTENSOR_1,
                 weight=24),
    FunctionInfo(name='torch.sum(input, dim)',
                 filter_group=FilterGroup.NUMERICTENSOR_AXIS_2,
                 weight=24),
    FunctionInfo(name='torch.reshape(input, shape)',
                 filter_group=FilterGroup.TENSOR_SHAPE_2,
                 weight=28),
    FunctionInfo(name='torch.flip(input, dims)',
                 filter_group=FilterGroup.TENSOR_AXISSEQUENCE_2,
                 weight=48),
    FunctionInfo(name='torch.roll(input, shifts, dims)',
                 filter_group=FilterGroup.ROLL_3,
                 weight=48),
    FunctionInfo(name='torch.round(input)',
                 filter_group=FilterGroup.FLOATTENSOR_1,
                 weight=52),
   # FunctionInfo(name='tf.scatter_nd(indices, updates, shape)', # similar to scatter_add
    #             filter_group=FilterGroup.SCATTER_ND_3,
     #            weight=52),
    FunctionInfo(name="torch.searchsorted(sorted_sequence, values, right=False)",
                 filter_group=FilterGroup.SEARCHSORTED_2,
                 weight=56),
    FunctionInfo(name="torch.searchsorted(sorted_sequence, values, right=True)",
                 filter_group=FilterGroup.SEARCHSORTED_2,
                 weight=56),
    #FunctionInfo(name='tf.sequence_mask(lengths)',    # didn't find anything for these two either
     #            filter_group=FilterGroup.SEQUENCE_MASK_1,
      #           weight=32),
    #FunctionInfo(name='tf.sequence_mask(lengths, maxlen)',
     #            filter_group=FilterGroup.SEQUENCE_MASK_2,
      #           weight=44),
  #  FunctionInfo(name='torch.size(input)', # only a method fcn in pytorch
   #              filter_group=FilterGroup.TENSOR_1,
    #             weight=36),
    FunctionInfo(name='torch.sign(input)',
                 filter_group=FilterGroup.NUMERICTENSOR_1,
                 weight=48),
    FunctionInfo(name='torch.sort(input, dim)',
                 filter_group=FilterGroup.NUMERICTENSOR_AXIS_2,
                 weight=52),
    FunctionInfo(name="torch.sort(input, dim, descending=True)",
                 filter_group=FilterGroup.NUMERICTENSOR_AXIS_2,
                 weight=60),
    FunctionInfo(name='torch.sqrt(input)',
                 filter_group=FilterGroup.FLOATTENSOR_1,
                 weight=56),
    FunctionInfo(name='torch.square(input)',
                 filter_group=FilterGroup.NUMERICTENSOR_1,
                 weight=28),
    FunctionInfo(name='torch.squeeze(input)',
                 filter_group=FilterGroup.SQUEEZE_1,
                 weight=24),
    FunctionInfo(name='torch.squeeze(input, dim)',
                 filter_group=FilterGroup.SQUEEZE_2,
                 weight=23),  # Less weight than tf.reduce_max(input, axis).
    FunctionInfo(name='torch.stack(tensors, dim)',
                 filter_group=FilterGroup.TENSORSEQUENCE_AXIS_2,
                 weight=36),
    FunctionInfo(name='torch.sub(x, y)',
                 filter_group=FilterGroup.SAME_DTYPE_NUMERIC_BROADCASTABLE_2,
                 weight=28),
   # FunctionInfo(name='torch.scatter_add(dim. index, src)',    # actually not this
    #             filter_group=FilterGroup.TENSOR_SCATTER_ND_UPDATE_3,
     #            weight=44),
    FunctionInfo(name='torch.tensordot(a, b, dims)',
                 filter_group=FilterGroup.TENSORDOT_3,
                 weight=24),
    FunctionInfo(name='torch.tile(input, reps)',
                 filter_group=FilterGroup.TILE_2,
                 weight=28),
    FunctionInfo(name='torch.transpose(input, dim0, dim1)', # 2 extra params
                 filter_group=FilterGroup.TENSOR_1,
                 weight=24),
    #FunctionInfo(name='tf.transpose(a, perm)', # should be handled by above
     #            filter_group=FilterGroup.TRANSPOSE_2,
      #           weight=44),
   # FunctionInfo(name='tf.unique_with_counts(x)',    # doesn't seem to be one, could write a custom fcn?
    #             filter_group=FilterGroup.TENSOR_1D_1,
     #            weight=48),
    FunctionInfo(name='torch.unbind(input, dim)',
                 filter_group=FilterGroup.TENSOR_AXIS_2,
                 weight=40),
    FunctionInfo(name='torch.where(condition)', # or torch.nonzeros(condition, as_tuple=True)
                 filter_group=FilterGroup.TENSOR_1,
                 weight=24),
    FunctionInfo(name='torch.where(condition, x, y)',
                 filter_group=FilterGroup.WHERE_3,
                 weight=24),
    FunctionInfo(name='torch.zeros(shape)',
                 filter_group=FilterGroup.SHAPE_1,
                 weight=40),
    FunctionInfo(name='torch.zeros_like(input)',
                 filter_group=FilterGroup.TENSOR_1,
                 weight=32),
]

# Operations for manipulating SparseTensors.
SPARSE_FUNCTIONS = [
    FunctionInfo(name='tf.SparseTensor(indices, values, dense_shape)',
                 filter_group=FilterGroup.SPARSETENSOR_3,
                 weight=20),
    FunctionInfo(name='tf.sparse.add(a, b)',
                 filter_group=FilterGroup.SAME_SHAPE_ONE_SPARSE_2,
                 weight=32),
    FunctionInfo(name='tf.sparse.concat(axis, sp_inputs)',
                 filter_group=FilterGroup.AXIS_SPARSESEQUENCE_2,
                 weight=40),
    FunctionInfo(name='tf.sparse.expand_dims(sp_input, axis)',
                 filter_group=FilterGroup.SPARSE_AXIS_2,
                 weight=24),
    FunctionInfo(name='tf.sparse.from_dense(tensor)',
                 filter_group=FilterGroup.TENSOR_1,
                 weight=20),
    FunctionInfo(name='tf.sparse.maximum(sp_a, sp_b)',
                 filter_group=FilterGroup.SAME_SHAPE_BOTH_SPARSE_2,
                 weight=32),
    FunctionInfo(name='tf.sparse.minimum(sp_a, sp_b)',
                 filter_group=FilterGroup.SAME_SHAPE_BOTH_SPARSE_2,
                 weight=40),
    FunctionInfo(name='tf.sparse.reduce_max(sp_input, axis, output_is_sparse)',
                 filter_group=FilterGroup.SPARSE_AXIS_BOOL_3,
                 weight=28),
    FunctionInfo(name='tf.sparse.reduce_sum(sp_input, axis, output_is_sparse)',
                 filter_group=FilterGroup.SPARSE_AXIS_BOOL_3,
                 weight=28),
    FunctionInfo(name='tf.sparse.reset_shape(sp_input)',
                 filter_group=FilterGroup.SPARSE_1,
                 weight=40),
    FunctionInfo(name='tf.sparse.reshape(sp_input, shape)',
                 filter_group=FilterGroup.SPARSE_SHAPE_2,
                 weight=40),
    FunctionInfo(name='tf.sparse.retain(sp_input, to_retain)',
                 filter_group=FilterGroup.SPARSE_RETAIN_2,
                 weight=36),
    FunctionInfo(name='tf.sparse.slice(sp_input, start, size)',
                 filter_group=FilterGroup.SPARSE_SLICE_3,
                 weight=32),
    FunctionInfo(name='tf.sparse.split(sp_input, num_split, axis)',
                 filter_group=FilterGroup.SPARSE_INT_AXIS_3,
                 weight=32),
    FunctionInfo(name='tf.sparse.to_dense(sp_input)',
                 filter_group=FilterGroup.SPARSE_1,
                 weight=20),
    FunctionInfo(name='tf.sparse.to_dense(sp_input, default_value)',
                 filter_group=FilterGroup.SPARSE_PRIMITIVE_2,
                 weight=36),
    FunctionInfo(name='tf.sparse.to_indicator(sp_input, vocab_size)',
                 filter_group=FilterGroup.SPARSE_TO_INDICATOR_2,
                 weight=44),
    FunctionInfo(name='tf.sparse.transpose(sp_input)',
                 filter_group=FilterGroup.SPARSE_1,
                 weight=36),
    FunctionInfo(name='tf.sparse.transpose(sp_input, perm)',
                 filter_group=FilterGroup.SPARSE_TRANSPOSE_2,
                 weight=56),
]

# A list of operation names that require filtering for value search to work at
# all, i.e., avoid segfaults and huge memory usage. Only relevant for PLDI paper
# experiments that turn off filtering for operations not listed here.
REQUIRES_FILTERING = [
    # Potentially huge memory usage.
    'tf.broadcast_to(input, shape)',
    'tf.eye(num_rows)',
    'tf.eye(num_rows, num_columns)',
    'tf.eye(num_rows, dtype)',
    'tf.fill(dims, value)',
    'tf.math.bincount(arr)',
    'tf.math.unsorted_segment_max(data, segment_ids, num_segments)',
    'tf.math.unsorted_segment_mean(data, segment_ids, num_segments)',
    'tf.math.unsorted_segment_min(data, segment_ids, num_segments)',
    'tf.math.unsorted_segment_prod(data, segment_ids, num_segments)',
    'tf.math.unsorted_segment_sum(data, segment_ids, num_segments)',
    'tf.one_hot(indices, depth)',
    'tf.ones(shape)',
    "tf.pad(tensor, paddings, mode='CONSTANT')",
    "tf.pad(tensor, paddings, mode='CONSTANT', constant_values)",
    "tf.pad(tensor, paddings, mode='REFLECT')",
    "tf.pad(tensor, paddings, mode='SYMMETRIC')",
    'tf.range(start)',
    'tf.range(start, limit, delta)',
    'tf.sequence_mask(lengths)',
    'tf.sequence_mask(lengths, maxlen)',
    'tf.tile(input, multiples)',
    'tf.zeros(shape)',

    # Avoid segfaults.
    'tf.cast(x, dtype)',
    'tf.constant(value, dtype)',
    'tf.gather(params, indices, axis, batch_dims)',
    'tf.math.segment_max(data, segment_ids)',
    'tf.math.segment_mean(data, segment_ids)',
    'tf.math.segment_min(data, segment_ids)',
    'tf.math.segment_prod(data, segment_ids)',
    'tf.math.segment_sum(data, segment_ids)',
    'tf.reshape(tensor, shape)',
    'tf.squeeze(input, axis)',
    'tf.sparse.to_indicator(sp_input, vocab_size)',
    'tf.sparse.reshape(sp_input, shape)',
    'tf.sparse.slice(sp_input, start, size)',
    'tf.sparse.split(sp_input, num_split, axis)',
]


def parse_function_info_name(function_info):
  """Takes a FunctionInfo and returns (function_name, list_of_args).
  Args:
    function_info: A FunctionInfo namedtuple.
  Returns:
    A tuple (function_name, list_of_args, constant_kwargs), where function_name
    is a string, list_of_args is a list of strings, and constant_kwargs is a
    dict mapping argument names to their constant literal values. For example,
    if the FunctionInfo's name is 'tf.foo.bar(x, axis, baz=True)', then
    this function would return ('tf.foo.bar', ['x', 'axis'], {'baz': True}).
  Raises:
    ValueError: If the FunctionInfo's name is not properly formatted.
  """
  name = function_info.name

  if name.count('(') != 1:
    raise ValueError("The FunctionInfo's name must have exactly one open "
                     "parenthesis.")
  if name.count(')') != 1 or name[-1] != ')':
    raise ValueError("The FunctionInfo's name must have exactly one close "
                     "parenthesis, at the end of the name.")

  open_paren = name.index('(')
  close_paren = name.index(')')
  function_name = name[ : open_paren]
  arg_list = name[open_paren + 1 : close_paren]
  split_by_comma = [arg.strip() for arg in arg_list.split(',')]
  list_of_args = []
  constant_kwargs = collections.OrderedDict()
  for part in split_by_comma:
    if '=' in part:
      kwarg_name, literal_as_string = [x.strip() for x in part.split('=')]
      constant_kwargs[kwarg_name] = ast.literal_eval(literal_as_string)
    else:
      list_of_args.append(part)
  return function_name, list_of_args, constant_kwargs<|MERGE_RESOLUTION|>--- conflicted
+++ resolved
@@ -179,21 +179,12 @@
     FunctionInfo(name='torch.cumsum(input, dim)',
                  filter_group=FilterGroup.NUMERICTENSOR_AXIS_2,
                  weight=44),
-<<<<<<< HEAD
     #FunctionInfo(name='tf.math.cumsum(x, axis, exclusive=True)',
     #             filter_group=FilterGroup.NUMERICTENSOR_AXIS_2,
     #             weight=48),
     #FunctionInfo(name='tf.math.divide_no_nan(x, y)',
     #             filter_group=FilterGroup.SAME_DTYPE_FLOAT_BROADCASTABLE_2,
     #             weight=52),
-=======
-    FunctionInfo(name='tf.math.cumsum(x, axis, exclusive=True)',
-                 filter_group=FilterGroup.NUMERICTENSOR_AXIS_2,
-                 weight=48),
-    FunctionInfo(name='tf.math.divide_no_nan(x, y)',
-                 filter_group=FilterGroup.SAME_DTYPE_FLOAT_BROADCASTABLE_2,
-                 weight=52),
->>>>>>> 0fb61b3c
     FunctionInfo(name='torch.floor(input)',
                  filter_group=FilterGroup.FLOATTENSOR_1,
                  weight=44),
@@ -206,17 +197,10 @@
     FunctionInfo(name='torch.reciprocal(input)',
                  filter_group=FilterGroup.NUMERICTENSOR_1,
                  weight=52),
-<<<<<<< HEAD
     #FunctionInfo(name='tf.math.reciprocal_no_nan(x)',
     #             filter_group=FilterGroup.NUMERICTENSOR_1,
     #             weight=60),
     FunctionInfo(name='tf.math.segment_max(data, segment_ids)',
-=======
-    #FunctionInfo(name='tf.math.reciprocal_no_nan(x)', # doesn't seem to be an equivalent
-     #            filter_group=FilterGroup.NUMERICTENSOR_1,
-      #           weight=60),
-    """FunctionInfo(name='tf.math.segment_max(data, segment_ids)',
->>>>>>> 0fb61b3c
                  filter_group=FilterGroup.SEGMENT_OPERATION_2,
                  weight=40),
     FunctionInfo(name='tf.math.segment_mean(data, segment_ids)',
@@ -230,7 +214,7 @@
                  weight=60),
     FunctionInfo(name='tf.math.segment_sum(data, segment_ids)',
                  filter_group=FilterGroup.SEGMENT_OPERATION_2,
-                 weight=40),"""
+                 weight=40),
    # FunctionInfo(name='tf.math.squared_difference(x, y)',   # no equivalent (could do (input - other)**2)
     #             filter_group=FilterGroup.SAME_DTYPE_NUMERIC_BROADCASTABLE_2,
      #            weight=52),
