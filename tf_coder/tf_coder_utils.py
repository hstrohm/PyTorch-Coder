--- conflicted
+++ resolved
@@ -95,9 +95,6 @@
 # rewrote
 def num_tensor_elements(tensor):
   """Returns the number of elements in a tensor as an int (primitive)."""
-<<<<<<< HEAD
-  return int(torch.numel(torch.tensor(tensor)))
-=======
   try: 
     print('*******', tensor)
     print(int(torch.numel(tensor)))
@@ -112,7 +109,6 @@
             r *= x
         
   return r
->>>>>>> cf587e9c
 
 
 def max_tensor_value(tensor):
